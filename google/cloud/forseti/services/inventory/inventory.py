--- conflicted
+++ resolved
@@ -26,8 +26,7 @@
 class Progress(object):
     """Progress state."""
 
-<<<<<<< HEAD
-    def __init__(self, final_message=False, step="", inventory_id=""):
+    def __init__(self, final_message=False, step='', inventory_id=''):
         """Initialize
 
         Args:
@@ -35,9 +34,6 @@
             step (str): which step is this progress about
             inventory_id (str): The id of the inventory
         """
-=======
-    def __init__(self, final_message=False, step='', inventory_id=-1):
->>>>>>> f32fe0a1
         self.inventory_id = inventory_id
         self.final_message = final_message
         self.step = step
