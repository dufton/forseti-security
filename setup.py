--- conflicted
+++ resolved
@@ -59,14 +59,10 @@
     # Testing related.
     'mock>=2.0.0',
     'parameterized>=0.6.1',
-<<<<<<< HEAD
     'ruamel.yaml>=0.15.35',
-    'simple-crypt>=4.1.7'
-=======
     'pylint',
     'pylint-quotes',
     'SQLAlchemy>=1.1.9',
->>>>>>> 9e44e995
 ]
 
 if sys.version_info < (2, 7):
